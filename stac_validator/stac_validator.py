"""
Description: Validate a STAC item or catalog against the STAC specification.

Usage:
    stac_validator <stac_file> [--version STAC_VERSION] [--threads NTHREADS] [--verbose] [--timer] [--loglevel LOGLEVEL]

Arguments: 
    stac_file  Fully qualified path or url to a STAC file.

Options:
    -v, --version STAC_VERSION   Version to validate against. [default: master]
    -h, --help                   Show this screen.
    --threads NTHREADS           Number of threads to use. [default: 10]
    --verbose                    Verbose output. [default: False]
    --timer                      Reports time to validate the STAC (seconds)
    --loglevel LOGLEVEL          Numeric level of logging to report. [default: 40]
"""

import json
import os
import shutil
import tempfile
from json.decoder import JSONDecodeError
from timeit import default_timer
from urllib.parse import urljoin, urlparse
from concurrent import futures

import logging

import requests
from cachetools import LRUCache
from docopt import docopt
from jsonschema import (
    RefResolutionError, RefResolver, ValidationError, validate
)
from pathlib import Path

from . stac_exceptions import VersionException
from . stac_utilities import StacVersion

logger = logging.getLogger(__name__)


cache = LRUCache(maxsize=10)


class StacValidate:
    def __init__(self, stac_file, version="master", loglevel=40):
        """
        Validate a STAC file
        :param stac_file: file to validate
        :param version: github tag - defaults to master
        """
        logging.basicConfig(format='%(asctime)s : %(levelname)s : %(thread)d : %(message)s',
                            datefmt='%m/%d/%Y %H:%M:%S',
                            level=int(loglevel))
        logging.info('STAC Validator Started.')
        self.stac_version = version
        self.stac_file = stac_file.strip()
        self.dirpath = ''

        self.fetch_specs(self.stac_version)
        self.message = []
        self.status = {
            "catalogs": {"valid": 0, "invalid": 0},
            "collections": {"valid": 0, "invalid": 0},
            "items": {"valid": 0, "invalid": 0},
            "unknown": 0,
        }

    def fetch_specs(self, version):
        """
        Get the versions from github. Cache them if possible.
        :return: specs
        """
        geojson_key = "geojson_resolver"
        item_key = "item-{}".format(self.stac_version)
        catalog_key = "catalog-{}".format(self.stac_version)

        if item_key in cache and catalog_key in cache:
            logging.debug('Using STAC specs from local cache.')
            self.geojson_resolver = RefResolver(
                base_uri="file://{}/".format(self.dirpath), referrer="geojson.json"
            )
            return cache[item_key], cache[geojson_key], cache[catalog_key]

        else:
            try:
                logging.debug('Gathering STAC specs from remote.')
                stac_item_geojson = requests.get(
                    StacVersion.item_geojson_schema_url(version)
                ).json()
                stac_item = requests.get(StacVersion.item_schema_url(version)).json()
                stac_catalog = requests.get(StacVersion.catalog_schema_url(version)).json()
            except Exception as error:
                logger.exception("STAC Download Error")
                raise VersionException(f"Could not download STAC specification files for version: {version}")

        self.dirpath = tempfile.mkdtemp()

        with open(os.path.join(self.dirpath, "geojson.json"), "w") as fp:
            logging.debug("Copying GeoJSON spec from local file to cache")
            geojson_schema = json.dumps(stac_item_geojson)
            fp.write(geojson_schema)
            cache[geojson_key] = self.dirpath
            self.geojson_resolver = RefResolver(
                base_uri="file://{}/".format(self.dirpath), referrer="geojson.json"
            )

        stac_item_file = StacVersion.fix_stac_item(version, "stac-item.json")

        with open(os.path.join(self.dirpath, stac_item_file), "w") as fp:
            logging.debug("Copying STAC item spec from local file to cache")
            stac_item_schema = json.dumps(stac_item)
            fp.write(stac_item_schema)
            cache[item_key] = stac_item_schema

        with open(os.path.join(self.dirpath, "stac-catalog.json"), "w") as fp:
            logging.debug("Copying STAC catalog spec from local file to cache")
            stac_catalog_schema = json.dumps(stac_catalog)
            fp.write(stac_catalog_schema)
            cache[catalog_key] = stac_catalog_schema

        ITEM_SCHEMA = os.path.join(self.dirpath, "stac-item.json")
        ITEM_GEOJSON_SCHEMA = os.path.join(self.dirpath, "geojson.json")
        CATALOG_SCHEMA = os.path.join(self.dirpath, "stac-catalog.json")

        return ITEM_SCHEMA, ITEM_GEOJSON_SCHEMA, CATALOG_SCHEMA

    def validate_json(self, stac_content, schema):
        """
        Validate stac
        :param stac_content: input stac file content
        :param schema of STAC (item, catalog)
        :return: validation message
        """

        stac_schema = json.loads(schema)
        try:
            if 'title' in stac_schema and 'item' in stac_schema['title'].lower():
                logger.debug("Changing GeoJson definition to reference local file")
                # rewrite relative reference to use local geojson file
                stac_schema['definitions']['core']['allOf'][0]['oneOf'][0]['$ref'] = "file://" + \
                                                                                     cache["geojson_resolver"] + \
                                                                                     "/geojson.json#definitions/feature"
            logging.info('Validating STAC')
            validate(stac_content, stac_schema)
            return True, None
        except RefResolutionError as error:
            # See https://github.com/Julian/jsonschema/issues/362
            # See https://github.com/Julian/jsonschema/issues/313
            # See https://github.com/Julian/jsonschema/issues/98
            try:
                self.geojson_resolver = RefResolver(
                    base_uri="file://{}/".format(cache["geojson_resolver"]),
                    referrer="geojson.json"
                )
                validate(stac_content, stac_schema, resolver=self.geojson_resolver)
                return True, None
            except Exception as error:
<<<<<<< HEAD
                self.message["valid_stac"] = False
                self.message["error_message"] = f"{error.message}"
=======
                logger.exception("A reference resolution error")
                return False, f"{error.args}"
>>>>>>> 95f35397
        except ValidationError as error:
            logger.warning("STAC Validation Error")
            return False, f"{error.message} of {list(error.path)}"
        except Exception as error:
            logger.exception("STAC error")
            return False, f"{error}"

    def _update_status(self, old_status, new_status):
        old_status["catalogs"]["valid"] += new_status["catalogs"]["valid"]
        old_status["catalogs"]["invalid"] += new_status["catalogs"]["invalid"]
        old_status["collections"]["valid"] += new_status["collections"]["valid"]
        old_status["collections"]["invalid"] += new_status["collections"][
            "invalid"
        ]
        old_status["items"]["valid"] += new_status["items"]["valid"]
        old_status["items"]["invalid"] += new_status["items"]["invalid"]
        old_status["unknown"] += new_status["unknown"]
        return old_status

    def _get_childs_urls(self, stac_content, stac_path):
        """Return childs items or catalog urls."""
        urls = []

        for link in stac_content.get("links", []):
            if link["rel"] in ["child", "item"]:
                urls.append(urljoin(stac_path, link["href"]).strip())
        return urls

    def is_valid_url(self, url):
        try:
            result = urlparse(url)
            return result.scheme and result.netloc and result.path
        except:
            return False

    def fetch_and_parse_file(self, input_path):
        """
        Fetch and parse STAC file
        :return: content or error message
        """
        err_message = {}
        data = None

        try:
            if self.is_valid_url(input_path):
                logger.info("Loading STAC from URL")
                resp = requests.get(input_path)
                data = resp.json()
            else:
                with open(input_path) as f:
                    logger.info("Loading STAC from filesystem")
                    data = json.load(f)

        except JSONDecodeError as e:
            logger.exception("JSON Decode Error")
            err_message["valid_stac"] = False
            err_message["error_type"] = "InvalidJSON"
            err_message["error_message"] = f"{input_path} is not Valid JSON"

        except FileNotFoundError as e:
            logger.exception("STAC File Not Found")
            err_message["valid_stac"] = False
            err_message["error_type"] = "FileNotFoundError"
            err_message["error_message"] = f"{input_path} cannot be found"

        return data, err_message

    def _validate(self, stac_path):

        fpath = Path(stac_path)

        Collections_Fields = [
            "keywords",
            "license",
            "title",
            "provider",
            "version",
            "description",
            "stac_version",
        ]

        message = {}
        status = {
            "catalogs": {"valid": 0, "invalid": 0},
            "collections": {"valid": 0, "invalid": 0},
            "items": {"valid": 0, "invalid": 0},
            "unknown": 0,
        }

        stac_content, err_message = self.fetch_and_parse_file(stac_path)
        if err_message:
            status["unknown"] = 1
            return err_message, status, []

        # Check STAC Type
        if "catalog" in fpath.stem:
            # Congratulations, It's a Catalog!
            logger.info("STAC is a Catalog")
            message["asset_type"] = "catalog"
            is_valid_stac, err_message = self.validate_json(
                stac_content, cache["catalog-{}".format(self.stac_version)]
            )
            message["valid_stac"] = is_valid_stac
            message["error_message"] = err_message

            if message["valid_stac"]:
                status["catalogs"]["valid"] = 1
            else:
                status["catalogs"]["invalid"] = 1

            childs = self._get_childs_urls(stac_content, stac_path)

        elif type(stac_content) is dict and any(
            field in Collections_Fields for field in stac_content.keys()
        ):
            # Congratulations, It's a Collection!
            # Collections will validate as catalog.
            logger.info("STAC is a Colltection")
            message["asset_type"] = "collection"
            is_valid_stac, err_message = self.validate_json(
                stac_content, cache["catalog-{}".format(self.stac_version)]
            )

            message["valid_stac"] = is_valid_stac
            message["error_message"] = err_message

            if message["valid_stac"]:
                status["collections"]["valid"] = 1
            else:
                status["collections"]["invalid"] = 1

            childs = self._get_childs_urls(stac_content, stac_path)

        elif "error_type" in message:
            pass

        else:
            # Congratulations, It's an Item!
            logger.info("STAC is an Item")
            message["asset_type"] = "item"
            is_valid_stac, err_message = self.validate_json(
                stac_content, cache["item-{}".format(self.stac_version)]
            )
            message["valid_stac"] = is_valid_stac
            message["error_message"] = err_message

            if message["valid_stac"]:
                status["items"]["valid"] = 1
            else:
                status["items"]["invalid"] = 1

            childs = []

        message["path"] = stac_path

        return message, status, childs

    def run(self, concurrent=10):
        """
        Entry point
        :return: message json

        """
        childs = [self.stac_file]
        logger.info(f"Using {concurrent} threads")
        while True:
            with futures.ThreadPoolExecutor(max_workers=int(concurrent)) as executor:
                future_tasks = [
                    executor.submit(self._validate, url) for url in childs
                ]
                childs = []
                for task in futures.as_completed(future_tasks):
                    message, status, new_childs = task.result()
                    self.status = self._update_status(self.status, status)
                    self.message.append(message)
                    childs.extend(new_childs)

            if not childs:
                break

        return json.dumps(self.message)


def main():
    args = docopt(__doc__)
    stac_file = args.get("<stac_file>")
    version = args.get("--version")
    verbose = args.get("--verbose")
    nthreads = args.get("--threads", 10)
    timer = args.get("--timer")
    loglevel = args.get("--loglevel", 40)

    if timer:
        start = default_timer()

    stac = StacValidate(stac_file, version, loglevel)
    _ = stac.run(nthreads)
    shutil.rmtree(stac.dirpath)

    if verbose:
        print(json.dumps(stac.message, indent=4))
    else:
        print(json.dumps(stac.status, indent=4))

    if timer:
        print("{0:.3f}s".format(default_timer() - start))


if __name__ == "__main__":
    main()<|MERGE_RESOLUTION|>--- conflicted
+++ resolved
@@ -4,7 +4,7 @@
 Usage:
     stac_validator <stac_file> [--version STAC_VERSION] [--threads NTHREADS] [--verbose] [--timer] [--loglevel LOGLEVEL]
 
-Arguments: 
+Arguments:
     stac_file  Fully qualified path or url to a STAC file.
 
 Options:
@@ -158,13 +158,8 @@
                 validate(stac_content, stac_schema, resolver=self.geojson_resolver)
                 return True, None
             except Exception as error:
-<<<<<<< HEAD
-                self.message["valid_stac"] = False
-                self.message["error_message"] = f"{error.message}"
-=======
                 logger.exception("A reference resolution error")
                 return False, f"{error.args}"
->>>>>>> 95f35397
         except ValidationError as error:
             logger.warning("STAC Validation Error")
             return False, f"{error.message} of {list(error.path)}"
