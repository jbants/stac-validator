--- conflicted
+++ resolved
@@ -4,21 +4,7 @@
 """
 __author__ = "James Banting"
 import stac_validator
-<<<<<<< HEAD
 
-=======
-import requests
-import json
->>>>>>> 822f48a1
-
-git_tags = requests.get('https://api.github.com/repos/radiantearth/stac-spec/tags').json()
-stac_versions = [tag['name'] for tag in git_tags]
-
-
-def test_validate_items():
-    for version in stac_versions:
-        f'https://github.com/radiantearth/stac-spec/blob/{version}/item-spec/examples/sample-full.json'
-        stac_validator.StacValidate()
 
 def test_good_item_validation_v052():
     stac = stac_validator.StacValidate("tests/test_data/good_item_v052.json", "v0.5.2")
